--- conflicted
+++ resolved
@@ -434,18 +434,9 @@
         if not member.is_link:
             return member  # Not a link or no target path specified
 
-<<<<<<< HEAD
-        # Ensure all members are registered so lookups are complete
-        # This is crucial for _normalized_path_to_last_member and _filename_to_members
-        if not self._all_members_registered:
-            # This call populates self._members and related lookup dicts
-            # by exhausting self.iter_members_for_registration()
-            self.get_members_if_available()
-=======
         # Ensure all members are registered so lookups are complete, for files that
         # support it. If the file doesn't support it, the lookup will be incomplete.
         self.get_members_if_available()
->>>>>>> 238c9f9d
 
         return self._resolve_link_recursive(member, set())
 
